--- conflicted
+++ resolved
@@ -311,14 +311,8 @@
         num_classes = len(observed_cms)
         total_count = np.sum(observed_cms[0].numpy())
         
-<<<<<<< HEAD
         counts_per_class = np.array([(cm.tp + cm.fn) for cm in observed_cms])
         with pm.Model() as model:
-=======
-        eval_counts_per_class = np.array([(cm.tp + cm.fn) for cm in observed_cms])
-        train_counts_per_class = np.array([self.data_task.num_train_samples(class_index) for class_index in range(num_classes)])
-        count_likelihood = pm.Multinomial("count_likelihood", n=total_count, observed=eval_counts_per_class)
->>>>>>> b0c51972
 
             true_class_size_hyperprior = pm.Exponential("true_class_size_hyperprior", 1/100)
             true_class_bias_hyperprior = pm.Beta("true_class_bias_hyperprior", 1, 1)
@@ -330,14 +324,7 @@
             false_class_alpha_hyperprior = pm.Deterministic("false_class_alpha_hyperprior", false_class_size_hyperprior * false_class_bias_hyperprior)
             false_class_beta_hyperprior = pm.Deterministic("false_class_beta_hyperprior", false_class_size_hyperprior * (1-false_class_bias_hyperprior))
 
-<<<<<<< HEAD
-            # train_counts = [cls.data_task.num_train_samples(class_index) for class_index in range(num_classes)]
-=======
->>>>>>> b0c51972
-
-            for class_index in range(num_classes):
-
-<<<<<<< HEAD
+
                 # num_train_true = train_counts[class_index]
 
                 n_obs_true = counts_per_class[class_index]
@@ -350,17 +337,4 @@
                 true_likelihood = pm.Binomial("true_class_" + _likelihood_name(class_index), p=true_fraction_prior, n=n_obs_true, observed=observed_cms[class_index].tp)
                 false_likelihood = pm.Binomial("false_class_" + _likelihood_name(class_index), p=false_fraction_prior, n=n_obs_false, observed=observed_cms[class_index].tn)
 
-            return model
-=======
-            num_train_true = train_counts_per_class[class_index]
-            num_train_false = np.sum(np.delete(train_counts_per_class, class_index))
-
-            n_obs_true = counts_likelihood[class_index]
-            n_obs_false = pymc.math.sum(pymc.math.where(c != class_index, counts_likelihood, 0))
-
-            true_fraction_prior = pm.Beta("true_class_" + _prior_name(class_index), a=(true_class_bias_hyperprior + true_class_reg_hyperprior*pm.math.log(LOG_CUTOFF + num_train_truei)))
-            true_likelihood = pm.Binomial("true_class_" + _likelihood_name(class_index), p=true_fraction_prior(), n=n_obs_true, observed=[observed_cms[class_index].tp + observed_cms[class_index].fn])
-
-            false_fraction_prior = pm.Beta("false_class_" + _prior_name(class_index), a=(false_class_bias_hyperprior + false_class_reg*pm.math.log(LOG_CUTOFF + num_train_false)))
-            false_likelihood = pm.Binomial("false_class_" + _likelihood_name(class_index), p=false_fraction_prior(), n=n_obs_false, observed=[observed_cms[class_index].fp + observed_cms[class_index].tn])
->>>>>>> b0c51972
+            return model